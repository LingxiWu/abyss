version: 2

aliases:
  - &docker_image ubuntu:bionic
  - &install_common |
      apt-get update -qq
      apt-get install -qq software-properties-common
      add-apt-repository -y ppa:ubuntu-toolchain-r/test
      apt-get update -qq
      apt-get install -qq autoconf automake gcc g++ libboost-dev libgtest-dev libopenmpi-dev libsparsehash-dev make pandoc

jobs:

  linux_clang6:
    docker:
      - image: *docker_image
    steps:
      - run: *install_common
      - run: |
          apt-get install -qq clang-6.0
      - checkout
      - run: |
          ./autogen.sh
          ./configure CC=clang-6.0 CXX=clang++-6.0 --with-mpi=/usr/lib/openmpi
<<<<<<< HEAD
      - run: make -j distcheck
=======
      - run: make -j12 distcheck
>>>>>>> 055a9233

  linux_gcc5:
    docker:
      - image: *docker_image
    steps:
      - run: *install_common
      - run: |
          apt-get install -qq gcc-5 g++-5
      - checkout
      - run: |
          ./autogen.sh
          ./configure CC=gcc-5 CXX=g++-5 --with-mpi=/usr/lib/openmpi
<<<<<<< HEAD
      - run: make -j distcheck
=======
      - run: make -j12 distcheck
>>>>>>> 055a9233

  linux_gcc6:
    docker:
      - image: *docker_image
    steps:
      - run: *install_common
      - run: |
          apt-get install -qq gcc-6 g++-6
      - checkout
      - run: |
          ./autogen.sh
          ./configure CC=gcc-6 CXX=g++-6 --with-mpi=/usr/lib/openmpi
<<<<<<< HEAD
      - run: make -j distcheck
=======
      - run: make -j12 distcheck
>>>>>>> 055a9233

  linux_gcc7:
    docker:
      - image: *docker_image
    steps:
      - run: *install_common
      - run: |
          apt-get install -qq gcc-7 g++-7
      - checkout
      - run: |
          ./autogen.sh
          ./configure CC=gcc-7 CXX=g++-7 --with-mpi=/usr/lib/openmpi
<<<<<<< HEAD
      - run: make -j distcheck
=======
      - run: make -j12 distcheck
>>>>>>> 055a9233

  linux_gcc8:
    docker:
      - image: *docker_image
    steps:
      - run: *install_common
      - run: |
          apt-get install -qq gcc-8 g++-8
      - checkout
      - run: |
          ./autogen.sh
          ./configure CC=gcc-8 CXX=g++-8 --with-mpi=/usr/lib/openmpi
<<<<<<< HEAD
      - run: make -j distcheck
=======
      - run: make -j12 distcheck
>>>>>>> 055a9233

workflows:
  version: 2
  abyss_builds:
    jobs:
      - linux_gcc8
      - linux_gcc7
      - linux_gcc6
      - linux_gcc5
      - linux_clang6<|MERGE_RESOLUTION|>--- conflicted
+++ resolved
@@ -22,11 +22,7 @@
       - run: |
           ./autogen.sh
           ./configure CC=clang-6.0 CXX=clang++-6.0 --with-mpi=/usr/lib/openmpi
-<<<<<<< HEAD
-      - run: make -j distcheck
-=======
       - run: make -j12 distcheck
->>>>>>> 055a9233
 
   linux_gcc5:
     docker:
@@ -39,11 +35,7 @@
       - run: |
           ./autogen.sh
           ./configure CC=gcc-5 CXX=g++-5 --with-mpi=/usr/lib/openmpi
-<<<<<<< HEAD
-      - run: make -j distcheck
-=======
       - run: make -j12 distcheck
->>>>>>> 055a9233
 
   linux_gcc6:
     docker:
@@ -56,11 +48,7 @@
       - run: |
           ./autogen.sh
           ./configure CC=gcc-6 CXX=g++-6 --with-mpi=/usr/lib/openmpi
-<<<<<<< HEAD
-      - run: make -j distcheck
-=======
       - run: make -j12 distcheck
->>>>>>> 055a9233
 
   linux_gcc7:
     docker:
@@ -73,11 +61,7 @@
       - run: |
           ./autogen.sh
           ./configure CC=gcc-7 CXX=g++-7 --with-mpi=/usr/lib/openmpi
-<<<<<<< HEAD
-      - run: make -j distcheck
-=======
       - run: make -j12 distcheck
->>>>>>> 055a9233
 
   linux_gcc8:
     docker:
@@ -90,11 +74,7 @@
       - run: |
           ./autogen.sh
           ./configure CC=gcc-8 CXX=g++-8 --with-mpi=/usr/lib/openmpi
-<<<<<<< HEAD
-      - run: make -j distcheck
-=======
       - run: make -j12 distcheck
->>>>>>> 055a9233
 
 workflows:
   version: 2
